from __future__ import annotations
from dataclasses import dataclass
from datetime import datetime
import io
import json
import logging
import os
import tempfile
import time
from tempfile import TemporaryDirectory

from pydantic import BaseModel, BeforeValidator, RootModel

from labthings_fastapi.descriptors.property import PropertyDescriptor
from labthings_fastapi.thing import Thing
from labthings_fastapi.decorators import thing_action, thing_property
from labthings_fastapi.outputs.mjpeg_stream import MJPEGStreamDescriptor, MJPEGStream
from labthings_fastapi.utilities import get_blocking_portal
from labthings_fastapi.types.numpy import NDArray
from labthings_fastapi.dependencies.metadata import GetThingStates
from labthings_fastapi.dependencies.blocking_portal import BlockingPortal
from labthings_fastapi.outputs.blob import Blob, BlobBytes
from typing import Annotated, Any, Iterator, Literal, Mapping, Optional, Self
from contextlib import contextmanager
import piexif
from scipy.ndimage import zoom
from scipy.interpolate import interp1d
from PIL import Image
from threading import RLock
import picamera2
from picamera2 import Picamera2
from picamera2.encoders import MJPEGEncoder
from picamera2.outputs import Output
import numpy as np
from . import recalibrate_utils


class JPEGBlob(Blob):
    media_type: str = "image/jpeg"


class PNGBlob(Blob):
    media_type: str = "image/png"


class RawBlob(Blob):
    media_type: str = "image/raw"


class RawImageModel(BaseModel):
    image_data: RawBlob
    thing_states: Optional[Mapping[str, Mapping]]
    metadata: Optional[Mapping[str, Mapping]]
    processing_inputs: Optional[ImageProcessingInputs] = None
    size: tuple[int, int]
    stride: int
    format: str

class PicameraControl(PropertyDescriptor):
    def __init__(
        self, control_name: str, model: type = float, description: Optional[str] = None
    ):
        """A property descriptor controlling a picamera control"""
        PropertyDescriptor.__init__(
            self, model, observable=False, description=description
        )
        self.control_name = control_name

    def _getter(self, obj: StreamingPiCamera2):
        with obj.picamera() as cam:
            ret = cam.capture_metadata()[self.control_name]
            return ret

    def _setter(self, obj: StreamingPiCamera2, value: Any):
        with obj.picamera() as cam:
            cam.set_controls({self.control_name: value})


class PicameraStreamOutput(Output):
    """An Output class that sends frames to a stream"""

    def __init__(self, stream: MJPEGStream, portal: BlockingPortal):
        """Create an output that puts frames in an MJPEGStream

        We need to pass the stream object, and also the blocking portal, because
        new frame notifications happen in the anyio event loop and frames are
        sent from a thread. The blocking portal enables thread-to-async
        communication.
        """
        Output.__init__(self)
        self.stream = stream
        self.portal = portal

    def outputframe(self, frame, _keyframe=True, _timestamp=None, _packet=None, _audio=False):
        """Add a frame to the stream's ringbuffer"""
        self.stream.add_frame(frame, self.portal)


class ArrayModel(RootModel):
    root: NDArray


class SensorMode(BaseModel):
    unpacked: str
    bit_depth: int
    size: tuple[int, int]
    fps: float
    crop_limits: tuple[int, int, int, int]
    exposure_limits: tuple[Optional[int], Optional[int], Optional[int]]
    format: Annotated[str, BeforeValidator(repr)]


class SensorModeSelector(BaseModel):
    output_size: tuple[int, int]
    bit_depth: int


class LensShading(BaseModel):
    luminance: list[list[float]]
    Cr: list[list[float]]
    Cb: list[list[float]]


class ImageProcessingInputs(BaseModel):
    lens_shading: LensShading
    colour_gains: tuple[float, float]
    white_norm_lores: NDArray
    raw_size: tuple[int, int]
    colour_correction_matrix: tuple[float, float, float, float, float, float, float, float, float]
    gamma: NDArray


@dataclass
class ImageProcessingCache:
    white_norm: np.ndarray
    gamma: interp1d
    ccm: np.ndarray


class BlobNumpyDict(BlobBytes): 
    def __init__(self, arrays: Mapping[str, np.ndarray]):
        self._arrays = arrays
        self._bytesio: Optional[io.BytesIO] = None
        self.media_type = "application/npz"

    @property
    def arrays(self) -> Mapping[str, np.ndarray]:
        return self._arrays

    @property
    def _bytes(self) -> bytes: #noqa mypy: override
        """Generate binary content on-the-fly from numpy data"""
        if not self._bytesio:
            out = io.BytesIO()
            np.savez(out, **self.arrays)
            self._bytes_cache = out.getvalue()
        return self._bytes_cache


class NumpyBlob(Blob):
    media_type: str = "application/npz"

    @classmethod
    def from_arrays(cls, arrays: Mapping[str, np.ndarray]) -> Self:
        return cls.model_construct(  # type: ignore[return-value]
            href="blob://local",
            _data=BlobNumpyDict(
                arrays,
                media_type=cls.default_media_type()
            ),
        )



def raw2rggb(raw: np.ndarray, size: tuple[int, int]) -> np.ndarray:
    """Convert packed 10 bit raw to RGGB 8 bit"""
    raw = np.asarray(raw)  # ensure it's an array
    output_shape = (size[1]//2, size[0]//2, 4)
    rggb = np.empty(output_shape, dtype=np.uint8)
    raw_w = rggb.shape[1] // 2 * 5
    for plane, offset in enumerate([(1, 1), (0, 1), (1, 0), (0, 0)]):
        rggb[:, ::2, plane] = raw[offset[0] :: 2, offset[1] : raw_w + offset[1] : 5]
        rggb[:, 1::2, plane] = raw[
            offset[0] :: 2, offset[1] + 2 : raw_w + offset[1] + 2 : 5
        ]
    return rggb


def rggb2rgb(rggb: np.ndarray) -> np.ndarray:
    """Convert rggb to rgb by averaging green channels"""
    return np.stack(
        [rggb[..., 0], rggb[..., 1] // 2 + rggb[..., 2] // 2, rggb[..., 3]], axis=2
    )


class StreamingPiCamera2(Thing):
    """A Thing that represents an OpenCV camera"""

    def __init__(self, camera_num: int = 0):
        self.camera_num = camera_num
        self.camera_configs: dict[str, dict] = {}
        # NB persistent controls will be updated with settings, in __enter__.
        self.persistent_controls = {
            "AeEnable": False,
            "AnalogueGain": 1.0,
            "AwbEnable": False,
            "Brightness": 0,
            "ColourGains": (1, 1),
            "Contrast": 1,
            "ExposureTime": 0,
            "Saturation": 1,
            "Sharpness": 1,
        }
        self.persistent_control_tolerances = {
            "ExposureTime": 30,
        }

    def update_persistent_controls(self, discard_frames: int = 1):
        """Update the persistent controls dict from the camera

        Query the camera and update the value of `persistent_controls` to
        match the current state of the camera.

        There is a work-around here, that will suppress small updates. There
        appears to be a bug in the camera code that causes a slight drift in
        `ExposureTime` each time the camera is reinitialised: this can
        add up over time, particularly if the camera is reconfigured many
        times. To get around this, we look in `self.persistent_control_tolerances`
        and only update `self.persistent_controls` if the change is greater than
        this tolerance.
        """
        with self.picamera() as cam:
            for i in range(discard_frames):
                # Discard frames, so we know our data is fresh
                cam.capture_metadata()
            for k, v in cam.capture_metadata().items():
                if k in self.persistent_controls:
                    if k in self.persistent_control_tolerances:
                        if (
                            np.abs(self.persistent_controls[k] - v)
                            < self.persistent_control_tolerances[k]
                        ):
                            logging.debug(
                                f"Ignoring a small change in persistent control {k}"
                                f"from {self.persistent_controls[k]} to {v}"
                                "while updating persistent controls."
                            )
                            continue  # Ignore small changes, to avoid drift
                    self.persistent_controls[k] = v
        self.thing_settings.update(
            self.persistent_controls
        )  # TODO: Is this saving to the wrong place?

    def settings_to_persistent_controls(self):
        """Update the persistent controls dict from the settings dict

        NB this must be called **after** self.thing_settings is initialised,
        i.e. during or after `__enter__`.
        """
        try:
            pc = self.thing_settings["persistent_controls"]
        except KeyError:
            return  # If there are no saved settings, use defaults
        for k in self.persistent_controls:
            try:
                self.persistent_controls[k] = pc[k]
            except KeyError:
                pass  # If controls are missing, leave at default

    stream_resolution = PropertyDescriptor(
        tuple[int, int],
        initial_value=(820, 616),
        description="Resolution to use for the MJPEG stream",
    )
    mjpeg_bitrate = PropertyDescriptor(
        Optional[int],
        initial_value=100000000,
        description="Bitrate for MJPEG stream (None for default)",
    )

    @mjpeg_bitrate.setter
    def mjpeg_bitrate(self, value: Optional[int]):
        """Restart the stream when we set the bitrate"""
        with self.picamera(pause_stream=True):
            pass  # just pausing and restarting the stream is enough.

    stream_active = PropertyDescriptor(
        bool,
        initial_value=False,
        description="Whether the MJPEG stream is active",
        observable=True,
        readonly=True,
    )
    mjpeg_stream = MJPEGStreamDescriptor()
    lores_mjpeg_stream = MJPEGStreamDescriptor()
    analogue_gain = PicameraControl("AnalogueGain", float)
    colour_gains = PicameraControl("ColourGains", tuple[float, float])

    exposure_time = PicameraControl(
        "ExposureTime", int, description="The exposure time in microseconds"
    )

    _sensor_modes = None

    @thing_property
    def sensor_modes(self) -> list[SensorMode]:
        """All the available modes the current sensor supports"""
        if not self._sensor_modes:
            with self.picamera() as cam:
                self._sensor_modes = cam.sensor_modes
        return self._sensor_modes

    @thing_property
    def sensor_mode(self) -> Optional[SensorModeSelector]:
        """The intended sensor mode of the camera"""
        return self.thing_settings["sensor_mode"]

    @sensor_mode.setter
    def sensor_mode(self, new_mode: Optional[SensorModeSelector]):
        """Change the sensor mode used"""
        if isinstance(new_mode, SensorModeSelector):
            new_mode = new_mode.model_dump()
        with self.picamera(pause_stream=True):
            self.thing_settings["sensor_mode"] = new_mode

    @thing_property
    def sensor_resolution(self) -> tuple[int, int]:
        """The native resolution of the camera's sensor"""
        with self.picamera() as cam:
            return cam.sensor_resolution

    tuning = PropertyDescriptor(Optional[dict], None, readonly=True)

    def settings_to_properties(self):
        """Set the values of properties based on the settings dict"""
        try:
            props = self.thing_settings["properties"]
        except KeyError:
            return
        for k, v in props.items():
            setattr(self, k, v)

    def properties_to_settings(self):
        """Save certain properties to the settings dictionary"""
        props = {}
        for k in ["mjpeg_bitrate", "stream_resolution"]:
            props[k] = getattr(self, k)
        self.thing_settings["properties"] = props

    def initialise_tuning(self):
        """Read the tuning from the settings, or load default tuning

        NB this relies on `self.thing_settings` and `self.default_tuning`
        so will fail if it's run before those are populated in `__enter__`.
        """
        if "tuning" in self.thing_settings:
            # TODO: should this be a separate file?
            self.tuning = self.thing_settings["tuning"].dict
        else:
            logging.info("Did not find tuning in settings, reading from camera...")
            self.tuning = self.default_tuning

    def initialise_picamera(self):
        """Acquire the picamera device and store it as `self._picamera`"""
        if hasattr(self, "_picamera_lock"):
            # Don't close the camera if it's in use
            self._picamera_lock.acquire()
        with tempfile.NamedTemporaryFile("w") as tuning_file:
            # This duplicates logic in `Picamera2.__init__` to provide a tuning file
            # that will be read when the camera system initialises.
            # This is a necessary work-around until `picamera2` better supports
            # reinitialisation of the camera with new tuning.
            json.dump(self.tuning, tuning_file)
            tuning_file.flush()  # but leave it open as closing it will delete it
            os.environ["LIBCAMERA_RPI_TUNING_FILE"] = tuning_file.name
            # NB even though we've put the tuning file in the environment, we will
            # need to specify the filename in the `Picamera2` initialiser as otherwise
            # it will be overwritten with None.
            if hasattr(self, "_picamera") and self._picamera:
                print("Closing picamera object for reinitialisation")
                logging.info(
                    "Camera object already exists, closing for reinitialisation"
                )
                self._picamera.close()
                print("closed, deleting picamera")
                del self._picamera
                recalibrate_utils.recreate_camera_manager()
            print("[re]creating Picamera2 object")
            self._picamera = picamera2.Picamera2(
                camera_num=self.camera_num,
                tuning=self.tuning,
            )
        self._picamera_lock = RLock()

    def __enter__(self):
        self.populate_default_tuning()
        self.initialise_tuning()
        self.initialise_picamera()
        self.sensor_modes
        self.settings_to_persistent_controls()
        self.settings_to_properties()
        self.start_streaming()
        return self

    @contextmanager
    def picamera(self, pause_stream=False) -> Iterator[Picamera2]:
        """Return the underlying `Picamera2` instance, optionally pausing the stream.

        If pause_stream is True (default is False), we will stop the MJPEG stream
        before yielding control of the camera, and restart afterwards. If you make
        changes to the camera settings, these may be ignored when the stream is
        restarted: you may nened to call `update_persistent_controls()` to ensure
        your changes persist after the stream restarts.
        """
        already_streaming = self.stream_active
        with self._picamera_lock:
            if pause_stream and already_streaming:
                self.update_persistent_controls()
                self.stop_streaming(stop_web_stream=False)
            try:
                yield self._picamera
            finally:
                if pause_stream and already_streaming:
                    self.start_streaming()

    def populate_default_tuning(self):
        """Sensor modes are enumerated and stored, once, on start-up (`__enter__`).

        This opens and closes the camera - must be run before the camera is
        initialised.
        """
        logging.info("Starting & reconfiguring camera to populate sensor_modes.")
        with Picamera2(camera_num=self.camera_num) as cam:
            self.default_tuning = recalibrate_utils.load_default_tuning(cam)
        logging.info("Done reading sensor modes & default tuning.")

    def __exit__(self, exc_type, exc_value, traceback):
        # Allow key controls to persist across restarts
        self.update_persistent_controls()
        self.thing_settings["persistent_controls"] = self.persistent_controls
        self.thing_settings["tuning"] = self.tuning
        self.properties_to_settings()
        self.thing_settings.write_to_file()
        # Shut down the camera
        self.stop_streaming()
        with self.picamera() as cam:
            cam.close()
        del self._picamera

    @thing_action
    def start_streaming(self) -> None:
        """
        Start the MJPEG stream

        Sets the camera resolution to the video/stream resolution, and starts recording
        if the stream should be active.
        """
        with self.picamera() as picam:
            # TODO: Filip: can we use the lores output to keep preview stream going
            # while recording? According to picamera2 docs 4.2.1.6 this should work
            try:
                if picam.started:
                    picam.stop()
                    picam.stop_encoder()  # make sure there are no other encoders going
                stream_config = picam.create_video_configuration(
                    main={"size": (832, 624)},
                    lores={"size": (320, 240), "format": "YUV420"},
                    sensor=self.thing_settings.get("sensor_mode", None),
                    controls=self.persistent_controls,
                )
                picam.configure(stream_config)
                logging.info("Starting picamera MJPEG stream...")
                picam.start_recording(
                    MJPEGEncoder(self.mjpeg_bitrate),
                    PicameraStreamOutput(
                        self.mjpeg_stream,
                        get_blocking_portal(self),
                    ),
                )
                picam.start_encoder(
                    MJPEGEncoder(100000000),
                    PicameraStreamOutput(
                        self.lores_mjpeg_stream,
                        get_blocking_portal(self),
                    ),
                    name="lores",
                )
            except Exception as e:
                logging.exception("Error while starting preview: {e}")
                logging.exception(e)
            else:
                self.stream_active = True
                logging.debug(
                    "Started MJPEG stream at %s on port %s", self.stream_resolution, 1
                )

    @thing_action
    def start_highres_streaming(self) -> None:
        """
        Start the MJPEG stream

        Sets the camera resolution to the video/stream resolution, and starts recording
        if the stream should be active.
        """
        with self.picamera() as picam:
            # TODO: Filip: can we use the lores output to keep preview stream going
            # while recording? According to picamera2 docs 4.2.1.6 this should work
            try:
                if picam.started:
                    picam.stop()
                    picam.stop_encoder()  # make sure there are no other encoders going
                stream_config = picam.create_video_configuration(
                    main={"size": (3280, 2464)},
                    lores={"size": (320, 240), "format": "YUV420"},
                    sensor=self.thing_settings.get("sensor_mode", None),
                    controls=self.persistent_controls,
                )
                picam.configure(stream_config)
                logging.info("Starting picamera MJPEG stream...")
                picam.start_recording(
                    MJPEGEncoder(self.mjpeg_bitrate),
                    PicameraStreamOutput(
                        self.mjpeg_stream,
                        get_blocking_portal(self),
                    ),
                    name="lores",
                )
                picam.start_encoder(
                    MJPEGEncoder(100000000),
                    PicameraStreamOutput(
                        self.lores_mjpeg_stream,
                        get_blocking_portal(self),
                    ),
                    name="lores",
                )
            except Exception as e:
                logging.exception("Error while starting preview: {e}")
                logging.exception(e)
            else:
                self.stream_active = True
                logging.debug(
                    "Started MJPEG stream at %s on port %s", self.stream_resolution, 1
                )
    
    @thing_action
    def stop_streaming(self, stop_web_stream=True) -> None:
        """
        Stop the MJPEG stream
        """
        with self.picamera() as picam:
            try:
                picam.stop_recording()  # This should also stop the extra lores encoder
            except Exception as e:
                logging.info("Stopping recording failed")
                logging.exception(e)
            else:
                self.stream_active = False
                if stop_web_stream:
                    self.mjpeg_stream.stop()
                    self.lores_mjpeg_stream.stop()
                logging.info("Stopped MJPEG stream.")

            # Increase the resolution for taking an image
            time.sleep(
                0.2
            )  # Sprinkled a sleep to prevent camera getting confused by rapid commands

    @thing_action
    def snap_image(self) -> ArrayModel:
        """Acquire one image from the camera.

        This action cannot run if the camera is in use by a background thread, for
        example if a preview stream is running.
        """
        return self.capture_array()

    @thing_action
    def capture_array(
        self,
<<<<<<< HEAD
        stream_name: Literal["main", "lores", "raw", "full"] = "main",
        wait: Optional[float] = None,
=======
        stream_name: Literal["main", "lores", "raw"] = "main",
        wait: Optional[float] = 0.9,
>>>>>>> 712b2231
    ) -> ArrayModel:
        """Acquire one image from the camera and return as an array

        This function will produce a nested list containing an uncompressed RGB image.
        It's likely to be highly inefficient - raw and/or uncompressed captures using
        binary image formats will be added in due course.

<<<<<<< HEAD
        stream_name: (Optional) The PiCamera2 stream to use, should be one of ["main", "lores", "raw", "full"]. Default = "main"
        wait: (Optional, float) Set a timeout in seconds. A TimeoutError is raised if this time is exceeded during capture. Default = None
=======
        stream_name: (Optional) The PiCamera2 stream to use, should be one of ["main", "lores", "raw"]. Default = "main"
        wait: (Optional, float) Set a timeout in seconds.
        A TimeoutError is raised if this time is exceeded during capture.
        Default = 0.9s, lower than the 1s timeout default in picamera yaml settings
>>>>>>> 712b2231
        """
        if stream_name == "full":
            with self.picamera(pause_stream=True) as picam2:
                capture_config = picam2.create_still_configuration()
                return picam2.switch_mode_and_capture_array(capture_config, wait=wait)
        with self.picamera() as cam:
            return cam.capture_array(stream_name, wait=wait)

    @thing_action
    def capture_raw(
        self,
        states_getter: GetThingStates,
        get_states: bool=True,
        get_processing_inputs: bool=True,
        wait: Optional[float] = 0.9,
    ) -> RawImageModel:
        """Capture a raw image
        
        This function is intended to be as fast as possible, and will return
        as soon as an image has been captured. The output format is not intended
        to be useful, except as input to `raw_to_png`. 

        wait: (Optional, float) Set a timeout in seconds.
        A TimeoutError is raised if this time is exceeded during capture.
        Default = 0.9s, lower than the 1s timeout default in picamera yaml settings

        When used via the HTTP interface, this function returns the data as a
        `Blob` object, meaning it can be passed to another action without
        transferring it over the network.
        """
        with self.picamera() as cam:
            (buffer, ), parameters = cam.capture_buffers(["raw"], wait=wait)
            configuration = cam.camera_configuration()
        return RawImageModel(
            image_data = RawBlob.from_bytes(buffer.tobytes()),
            thing_states = states_getter() if get_states else None,
            metadata = { "parameters": parameters, "sensor": configuration["sensor"], "tuning": self.tuning },
            processing_inputs = (
                self.image_processing_inputs if get_processing_inputs else None
            ),
            size = configuration["raw"]["size"],
            format = configuration["raw"]["format"],
            stride = configuration["raw"]["stride"],
        )

    @thing_property
    def image_processing_inputs(self) -> ImageProcessingInputs:
        """The information needed to turn raw images into processed ones"""
        lst = self.lens_shading_tables
        lum = np.array(lst.luminance)
        Cr = np.array(lst.Cr)
        Cb = np.array(lst.Cb)
        gr, gb = self.colour_gains
        G = 1 / lum
        R = (
            G / Cr / gr * np.min(Cr)
        )  # The extra /np.max(Cr) emulates the quirky handling of Cr in
        B = G / Cb / gb * np.min(Cb)  # the picamera2 pipeline
        white_norm_lores = np.stack([R, G, B], axis=2)

        with self.picamera() as cam:
            size: tuple[int, int] = cam.camera_configuration()["raw"]["size"]

        contrast_algorithm = Picamera2.find_tuning_algo(self.tuning, "rpi.contrast")
        gamma = np.array(contrast_algorithm["gamma_curve"]).reshape((-1, 2))

        return ImageProcessingInputs(
            lens_shading=lst,
            colour_gains=(gr, gb),
            colour_correction_matrix=self.colour_correction_matrix,
            white_norm_lores=white_norm_lores,
            raw_size=size,
            gamma=gamma,
        )

    @staticmethod
    def generate_image_processing_cache(
        p: ImageProcessingInputs,
    ) -> ImageProcessingCache:
        """Prepare to process raw images
        
        This is a static method to ensure its outputs depend only on its
        inputs."""
        zoom_factors = [
            i / 2 / n for i, n in zip(p.raw_size[::-1], p.white_norm_lores.shape[:2])
        ] + [1]
        white_norm = zoom(p.white_norm_lores, zoom_factors, order=1)[
            : (p.raw_size[1]//2), : (p.raw_size[0]//2), :
        ]
        ccm = np.array(p.colour_correction_matrix).reshape((3,3))
        gamma = interp1d(p.gamma[:, 0] / 255, p.gamma[:, 1] / 255)
        return ImageProcessingCache(
            white_norm=white_norm,
            ccm = ccm,
            gamma = gamma,
        )

    _image_processing_cache: ImageProcessingCache | None = None
    @thing_action
    def prepare_image_normalisation(
        self,
        inputs: ImageProcessingInputs | None = None
    ) -> ImageProcessingInputs:
        """The parameters used to convert raw image data into processed images
        
        NB this method uses only information from `inputs` or 
        `self.image_processing_inputs`, to ensure repeatability
        """
        p = inputs or self.image_processing_inputs
        self._image_processing_cache = self.generate_image_processing_cache(p)
        return p

    @thing_action
    def process_raw_array(
        self,
        raw: RawImageModel,
        use_cache: bool = False,
    )->NDArray:
        """Convert a raw image to a processed array"""
        if not use_cache:
            if raw.processing_inputs is None:
                raise ValueError(
                    "The raw image does not contain processing inputs, "
                    "and we are not using the cache. This may be solved by "
                    "capturing with `get_processing_inputs=True`."
                )
            self.prepare_image_normalisation(
                raw.processing_inputs
            )
        p = self._image_processing_cache
        assert p is not None
        assert raw.format == "SBGGR10_CSI2P"
        buffer = np.frombuffer(raw.image_data.content, dtype=np.uint8)
        packed = buffer.reshape((-1, raw.stride))
        rgb = rggb2rgb(raw2rggb(packed, raw.size))
        normed = rgb / p.white_norm
        corrected = np.dot(
            p.ccm, normed.reshape((-1, 3)).T
        ).T.reshape(normed.shape)
        corrected[corrected < 0] = 0
        corrected[corrected > 255] = 255
        processed_image = p.gamma(corrected)
        return processed_image.astype(np.uint8)

    @thing_action
    def raw_to_png(self, raw: RawImageModel, use_cache: bool = False)->PNGBlob:
        """Process a raw image to a PNG"""
        arr = self.process_raw_array(raw=raw, use_cache=use_cache)
        image = Image.fromarray(arr.astype(np.uint8), mode="RGB")
        out = io.BytesIO()
        image.save(out, format="png")
        return PNGBlob.from_bytes(out.getvalue())

    @thing_property
    def camera_configuration(self) -> Mapping:
        """The "configuration" dictionary of the picamera2 object

        The "configuration" sets the resolution and format of the camera's streams.
        Together with the "tuning" it determines how the sensor is configured and
        how the data is processed.

        Note that the configuration may be modified when taking still images, and
        this property refers to whatever configuration is currently in force -
        usually the one used for the preview stream.
        """
        with self.picamera() as cam:
            return cam.camera_configuration()

    @thing_action
    def capture_jpeg(
        self,
        metadata_getter: GetThingStates,
        resolution: Literal["lores", "main", "full"] = "main",
        wait: Optional[float] = 0.9,
    ) -> JPEGBlob:
        """Acquire one image from the camera as a JPEG

        The JPEG will be acquired using `Picamera2.capture_file`. If the
        `resolution` parameter is `main` or `lores`, it will be captured
        from the main preview stream, or the low-res preview stream,
        respectively. This means the camera won't be reconfigured, and
        the stream will not pause (though it may miss one frame).

        If `full` resolution is requested, we will briefly pause the
        MJPEG stream and reconfigure the camera to capture a full
        resolution image.

        wait: (Optional, float) Set a timeout in seconds.
        A TimeoutError is raised if this time is exceeded during capture.
        Default = 0.9s, lower than the 1s timeout default in picamera yaml settings

        Note that this always uses the image processing pipeline - to
        bypass this, you must use a raw capture.
        """
        fname = datetime.now().strftime("%Y-%m-%d-%H%M%S.jpeg")
        folder = TemporaryDirectory()
        path = os.path.join(folder.name, fname)
        config = self.camera_configuration
        # Low-res and main streams are running already - so we don't need
        # to reconfigure for these
        if resolution in ("lores", "main") and config[resolution]:
            with self.picamera() as cam:
                cam.capture_file(path, name=resolution, format="jpeg", wait=wait)
        else:
            if resolution != "full":
                logging.warning(
                    f"There was no {resolution} stream, capturing full resolution"
                )
            with self.picamera(pause_stream=True) as cam:
                logging.info("Reconfiguring camera for full resolution capture")
                cam.configure(cam.create_still_configuration())
                cam.start()
                cam.options["quality"] = 95
                logging.info("capturing")
<<<<<<< HEAD
                cam.capture_file(path, name="main", format="jpeg", wait=5)
=======
                cam.capture_file(path, name="main", format="jpeg", wait=wait)
>>>>>>> 712b2231
                logging.info("done")
        # After the file is written, add metadata about the current Things
        exif_dict = piexif.load(path)
        exif_dict["Exif"][piexif.ExifIFD.UserComment] = json.dumps(
            metadata_getter()
        ).encode("utf-8")
        piexif.insert(piexif.dump(exif_dict), path)
        return JPEGBlob.from_temporary_directory(folder, fname)

    @thing_action
    def grab_jpeg(
        self,
        portal: BlockingPortal,
        stream_name: Literal["main", "lores"] = "main",
    ) -> JPEGBlob:
        """Acquire one image from the preview stream and return as an array

        This differs from `capture_jpeg` in that it does not pause the MJPEG
        preview stream. Instead, we simply return the next frame from that
        stream (either "main" for the preview stream, or "lores" for the low
        resolution preview). No metadata is returned.
        """
        logging.debug(
            f"StreamingPiCamera2.grab_jpeg(stream_name={stream_name}) starting"
        )
        stream = (
            self.lores_mjpeg_stream if stream_name == "lores" else self.mjpeg_stream
        )
        frame = portal.call(stream.grab_frame)
        logging.debug(
            f"StreamingPiCamera2.grab_jpeg(stream_name={stream_name}) got frame"
        )
        return JPEGBlob.from_bytes(frame)

    @thing_action
    def grab_jpeg_size(
        self,
        portal: BlockingPortal,
        stream_name: Literal["main", "lores"] = "main",
    ) -> int:
        """Acquire one image from the preview stream and return its size"""
        stream = (
            self.lores_mjpeg_stream if stream_name == "lores" else self.mjpeg_stream
        )
        return portal.call(stream.next_frame_size)

    # @thing_action
    # def capture_to_scan(
    #     self,
    #     scan_manager: ScanManager,
    #     format: Literal["jpeg"] = "jpeg",
    # ) -> None:
    #     with scan_manager.new_jpeg() as output, self.picamera() as cam:
    #         cam.capture_file(output, format="jpeg")

    @thing_property
    def exposure(self) -> float:
        """An alias for `exposure_time` to fit the micromanager API"""
        return self.exposure_time

    @exposure.setter  # type: ignore
    def exposure(self, value):
        self.exposure_time = value

    @thing_property
    def capture_metadata(self) -> dict:
        """Return the metadata from the camera"""
        with self.picamera() as cam:
            return cam.capture_metadata()

    @thing_action
    def auto_expose_from_minimum(
        self,
        target_white_level: int = 700,
        percentile: float = 99.9,
    ):
        """Adjust exposure to hit the target white level

        Starting from the minimum exposure, we gradually increase exposure until
        we hit the specified white level. We use a percentile rather than the
        maximum, in order to be robust to a small number of noisy/bright pixels.
        """
        with self.picamera(pause_stream=True) as cam:
            recalibrate_utils.adjust_shutter_and_gain_from_raw(
                cam,
                target_white_level=target_white_level,
                percentile=percentile,
            )
            self.update_persistent_controls()

    @thing_action
    def calibrate_white_balance(
        self,
        method: Literal["percentile", "centre"] = "centre",
        luminance_power: float = 1.0,
    ):
        """Correct the white balance of the image

        This calibration requires a neutral image, such that the 99th centile
        of each colour channel should correspond to white. We calculate the
        centiles and use this to set the colour gains. This is done on the raw
        image with the lens shading correction applied, which should mean
        that the image is uniform, rather than weighted towards the centre.

        If `method` is `"centre"`, we will correct the mean of the central 10%
        of the image.
        """
        with self.picamera(pause_stream=True) as cam:
            if self.lens_shading_is_static:
                lst: LensShading = self.lens_shading_tables
                recalibrate_utils.adjust_white_balance_from_raw(
                    cam,
                    percentile=99,
                    luminance=lst.luminance,
                    Cr=lst.Cr,
                    Cb=lst.Cb,
                    luminance_power=luminance_power,
                    method=method,
                )
            else:
                recalibrate_utils.adjust_white_balance_from_raw(
                    cam, percentile=99, method=method
                )
            self.update_persistent_controls()

    @thing_action
    def calibrate_lens_shading(self):
        """Take an image and use it for flat-field correction.

        This method requires an empty (i.e. bright) field of view. It will take
        a raw image and effectively divide every subsequent image by the current
        one. This uses the camera's "tuning" file to correct the preview and
        the processed images. It should not affect raw images.
        """
        with self.picamera(pause_stream=True) as cam:
            L, Cr, Cb = recalibrate_utils.lst_from_camera(cam)
            recalibrate_utils.set_static_lst(self.tuning, L, Cr, Cb)
            self.initialise_picamera()

    @thing_property
    def colour_correction_matrix(
        self,
    ) -> tuple[float, float, float, float, float, float, float, float, float]:
        """An alias for `colour_correction_matrix` to fit the micromanager API"""
        return self.thing_settings.get(
            "colour_correction_matrix",
            tuple(recalibrate_utils.get_static_ccm(self.tuning)[0]["ccm"]),
        )

    @colour_correction_matrix.setter  # type: ignore
    def colour_correction_matrix(self, value):
        self.thing_settings["colour_correction_matrix"] = value
        self.calibrate_colour_correction(value)

    @thing_action
    def reset_ccm(self):
        """Overwrite the colour correction matrix in camera tuning with default values from the documentation"""
        c = [
            1.80439,
            -0.73699,
            -0.06739,
            -0.36073,
            1.83327,
            -0.47255,
            -0.08378,
            -0.56403,
            1.64781,
        ]
        self.colour_correction_matrix = c

    @thing_action
    def calibrate_colour_correction(self, c: tuple):
        """Overwrite the colour correction matrix in camera tuning"""
        with self.picamera(pause_stream=True):
            recalibrate_utils.set_static_ccm(self.tuning, c)
            self.initialise_picamera()

    @thing_action
    def set_static_green_equalisation(self, offset: int = 65535):
        """Set the green equalisation to a static value.

        Green equalisation avoids the debayering algorithm becoming confused
        by the two green channels having different values, which is a problem
        when the chief ray angle isn't what the sensor was designed for, and
        that's the case in e.g. a microscope using camera module v2.

        A value of 0 here does nothing, a value of 65535 is maximum correction.
        """
        with self.picamera(pause_stream=True):
            recalibrate_utils.set_static_geq(self.tuning, offset)
            self.initialise_picamera()

    @thing_action
    def full_auto_calibrate(self):
        """Perform a full auto-calibration

        This function will call the other calibration actions in sequence:

        * `flat_lens_shading` to disable flat-field
        * `auto_expose_from_minimum`
        * `set_static_green_equalisation` to set geq offset to max
        * `calibrate_lens_shading`
        * `calibrate_white_balance`
        """
        self.flat_lens_shading()
        self.auto_expose_from_minimum()
        self.set_static_green_equalisation()
        self.calibrate_lens_shading()
        self.calibrate_white_balance()

    @thing_action
    def flat_lens_shading(self):
        """Disable flat-field correction

        This method will set a completely flat lens shading table. It is not the
        same as the default behaviour, which is to use an adaptive lens shading
        table.
        """
        with self.picamera(pause_stream=True):
            f = np.ones((12, 16))
            recalibrate_utils.set_static_lst(self.tuning, f, f, f)
            self.initialise_picamera()

    @thing_property
    def lens_shading_tables(self) -> Optional[LensShading]:
        """The current lens shading (i.e. flat-field correction)

        This returns the current lens shading correction, as three 2D lists
        each with dimensions 16x12. This assumes that we are using a static
        lens shading table - if adaptive control is enabled, or if there
        are multiple LSTs in use for different colour temperatures,
        we return a null value to avoid confusion.
        """
        if not self.lens_shading_is_static:
            return None
        alsc = Picamera2.find_tuning_algo(self.tuning, "rpi.alsc")
        if any(len(alsc[f"calibrations_C{c}"]) != 1 for c in ("r", "b")):
            return None

        def reshape_lst(lin: list[float]) -> list[list[float]]:
            w, h = 16, 12
            return [lin[w * i : w * (i + 1)] for i in range(h)]

        return LensShading(
            luminance=reshape_lst(alsc["luminance_lut"]),
            Cr=reshape_lst(alsc["calibrations_Cr"][0]["table"]),
            Cb=reshape_lst(alsc["calibrations_Cb"][0]["table"]),
        )

    @lens_shading_tables.setter
    def lens_shading_tables(self, lst: LensShading) -> None:
        """Set the lens shading tables"""
        with self.picamera(pause_stream=True):
            recalibrate_utils.set_static_lst(
                self.tuning,
                luminance=lst.luminance,
                cr=lst.Cr,
                cb=lst.Cb,
            )
            self.initialise_picamera()

    def correct_colour_gains_for_lens_shading(
        self, colour_gains: tuple[float, float]
    ) -> tuple[float, float]:
        """Correct white balance gains for the effect of lens shading

        The white balance algorithm we use assumes the brightest pixels
        should be white, and that the only thing affecting the colour of
        said pixels is the `colour_gains`.

        The lens shading correction is normalised such that the *minimum*
        gain in the `Cr` and `Cb` channels is 1. The white balance
        assumption above requires that the gain for the brightest pixels
        is 1. The solution might be that, when calibrating, we note which
        pixels are brightest (usually the centre) and explicitly use
        the LST values for there. However, for now I will assume that we
        need to normalise by the **maximum** of the `Cr` and `Cb`
        channels, which is correct the majority of the time.
        """
        if not self.lens_shading_is_static:
            return colour_gains
        lst = self.lens_shading_tables
        # The Cr and Cb corrections are normalised to have a minimum of 1,
        # but the white balance algorithm normalises the brightest pixels
        # to be white, assuming the brightest pixels have equal gain from
        # the LST.
        gain_r, gain_b = colour_gains
        return (
            float(gain_r / np.max(lst.Cr)),
            float(gain_b / np.max(lst.Cb)),
        )

    @thing_action
    def flat_lens_shading_chrominance(self):
        """Disable flat-field correction

        This method will set the chrominance of the lens shading table to be
        flat, i.e. we'll correct vignetting of intensity, but not any change in
        colour across the image.
        """
        with self.picamera(pause_stream=True):
            alsc = Picamera2.find_tuning_algo(self.tuning, "rpi.alsc")
            luminance = alsc["luminance_lut"]
            flat = np.ones((12, 16))
            recalibrate_utils.set_static_lst(self.tuning, luminance, flat, flat)
            self.initialise_picamera()

    @thing_action
    def reset_lens_shading(self):
        """Revert to default lens shading settings

        This method will restore the default "adaptive" lens shading method used
        by the Raspberry Pi camera.
        """
        with self.picamera(pause_stream=True):
            recalibrate_utils.copy_alsc_section(self.default_tuning, self.tuning)
            self.initialise_picamera()

    @thing_property
    def lens_shading_is_static(self) -> bool:
        """Whether the lens shading is static

        This property is true if the lens shading correction has been set to use
        a static table (i.e. the number of automatic correction iterations is zero).
        The default LST is not static, but all the calibration controls will set it
        to be static (except "reset")
        """
        return recalibrate_utils.lst_is_static(self.tuning)<|MERGE_RESOLUTION|>--- conflicted
+++ resolved
@@ -577,13 +577,8 @@
     @thing_action
     def capture_array(
         self,
-<<<<<<< HEAD
         stream_name: Literal["main", "lores", "raw", "full"] = "main",
-        wait: Optional[float] = None,
-=======
-        stream_name: Literal["main", "lores", "raw"] = "main",
         wait: Optional[float] = 0.9,
->>>>>>> 712b2231
     ) -> ArrayModel:
         """Acquire one image from the camera and return as an array
 
@@ -591,15 +586,10 @@
         It's likely to be highly inefficient - raw and/or uncompressed captures using
         binary image formats will be added in due course.
 
-<<<<<<< HEAD
         stream_name: (Optional) The PiCamera2 stream to use, should be one of ["main", "lores", "raw", "full"]. Default = "main"
-        wait: (Optional, float) Set a timeout in seconds. A TimeoutError is raised if this time is exceeded during capture. Default = None
-=======
-        stream_name: (Optional) The PiCamera2 stream to use, should be one of ["main", "lores", "raw"]. Default = "main"
         wait: (Optional, float) Set a timeout in seconds.
         A TimeoutError is raised if this time is exceeded during capture.
         Default = 0.9s, lower than the 1s timeout default in picamera yaml settings
->>>>>>> 712b2231
         """
         if stream_name == "full":
             with self.picamera(pause_stream=True) as picam2:
@@ -814,11 +804,7 @@
                 cam.start()
                 cam.options["quality"] = 95
                 logging.info("capturing")
-<<<<<<< HEAD
-                cam.capture_file(path, name="main", format="jpeg", wait=5)
-=======
                 cam.capture_file(path, name="main", format="jpeg", wait=wait)
->>>>>>> 712b2231
                 logging.info("done")
         # After the file is written, add metadata about the current Things
         exif_dict = piexif.load(path)
